package com.microsoft.azure.containeragents;

import hudson.Extension;
import hudson.model.Computer;
import hudson.model.Descriptor;
import hudson.model.TaskListener;
import hudson.slaves.*;
import io.fabric8.kubernetes.client.KubernetesClient;
import jenkins.model.Jenkins;
import net.sf.json.JSONObject;
import org.apache.commons.lang.RandomStringUtils;
import org.apache.commons.lang.StringUtils;
import org.kohsuke.stapler.DataBoundConstructor;
import org.kohsuke.stapler.StaplerRequest;
import org.slf4j.Logger;
import org.slf4j.LoggerFactory;

import java.io.IOException;
import java.util.ArrayList;
<<<<<<< HEAD
import java.util.logging.Level;
=======
>>>>>>> 6f7847ef

public class KubernetesAgent extends AbstractCloudSlave {

    private static final Logger LOGGER = LoggerFactory.getLogger(KubernetesAgent.class);
    public static final String ROOT_FS = "/jenkins";

    private final String cloudName;

    @DataBoundConstructor
    public KubernetesAgent(KubernetesCloud cloud, PodTemplate template, RetentionStrategy retentionStrategy)
            throws Descriptor.FormException, IOException {
        super(generateAgentName(template),
                template.getDescription(),
                ROOT_FS,
                1,
                Mode.NORMAL,
                template.getLabel(),
                new JNLPLauncher(),
                retentionStrategy,
                new ArrayList<>());
        cloudName = cloud.getDisplayName();
    }

    @Override
    public AbstractCloudComputer createComputer() {
        return new KubernetesComputer(this);
    }

    @Override
    protected void _terminate(TaskListener listener) throws IOException, InterruptedException {
        final Computer computer = toComputer();
        final String cloudName = getCloudName();
        if (computer == null || StringUtils.isEmpty(cloudName)) {
            return;
        }
        final Cloud cloud = Jenkins.getInstance().getCloud(cloudName);
        if (cloud == null) {
            return;
        }
        if (!(cloud instanceof KubernetesCloud)) {
            String msg = String.format("Cloud %s is not a KubernetesCloud", cloudName);
            LOGGER.error(msg);
            listener.fatalError(msg);
            return;
        }
        Computer.threadPoolForRemoting.execute(() -> ((KubernetesCloud) cloud).deletePod(name));
    }

    private static String generateAgentName(PodTemplate template) {
        String randString = RandomStringUtils.random(5, "bcdfghjklmnpqrstvwxz0123456789");
        String name = template.getName();
        if (StringUtils.isEmpty(name)) {
            return String.format("%s-%s", "jenkins-agent", randString);
        }
        // no spaces
        name = name.replaceAll("[ _]", "-").toLowerCase();
        // keep it under 63 chars (62 is used to account for the '-')
        name = name.substring(0, Math.min(name.length(), 62 - randString.length()));
        return String.format("%s-%s", name, randString);
    }

    public String getCloudName() {
        return cloudName;
    }

    @Override
    public Node reconfigure(StaplerRequest req, JSONObject form) throws Descriptor.FormException {
        return this;
    }

    @Extension
    public static final class DescriptorImpl extends SlaveDescriptor {

        @Override
        public String getDisplayName() {
            return "Kubernetes Agent";
        };

        @Override
        public boolean isInstantiable() {
            return false;
        }
    }
}
<|MERGE_RESOLUTION|>--- conflicted
+++ resolved
@@ -1,107 +1,103 @@
-package com.microsoft.azure.containeragents;
-
-import hudson.Extension;
-import hudson.model.Computer;
-import hudson.model.Descriptor;
-import hudson.model.TaskListener;
-import hudson.slaves.*;
-import io.fabric8.kubernetes.client.KubernetesClient;
-import jenkins.model.Jenkins;
-import net.sf.json.JSONObject;
-import org.apache.commons.lang.RandomStringUtils;
-import org.apache.commons.lang.StringUtils;
-import org.kohsuke.stapler.DataBoundConstructor;
-import org.kohsuke.stapler.StaplerRequest;
-import org.slf4j.Logger;
-import org.slf4j.LoggerFactory;
-
-import java.io.IOException;
-import java.util.ArrayList;
-<<<<<<< HEAD
-import java.util.logging.Level;
-=======
->>>>>>> 6f7847ef
-
-public class KubernetesAgent extends AbstractCloudSlave {
-
-    private static final Logger LOGGER = LoggerFactory.getLogger(KubernetesAgent.class);
-    public static final String ROOT_FS = "/jenkins";
-
-    private final String cloudName;
-
-    @DataBoundConstructor
-    public KubernetesAgent(KubernetesCloud cloud, PodTemplate template, RetentionStrategy retentionStrategy)
-            throws Descriptor.FormException, IOException {
-        super(generateAgentName(template),
-                template.getDescription(),
-                ROOT_FS,
-                1,
-                Mode.NORMAL,
-                template.getLabel(),
-                new JNLPLauncher(),
-                retentionStrategy,
-                new ArrayList<>());
-        cloudName = cloud.getDisplayName();
-    }
-
-    @Override
-    public AbstractCloudComputer createComputer() {
-        return new KubernetesComputer(this);
-    }
-
-    @Override
-    protected void _terminate(TaskListener listener) throws IOException, InterruptedException {
-        final Computer computer = toComputer();
-        final String cloudName = getCloudName();
-        if (computer == null || StringUtils.isEmpty(cloudName)) {
-            return;
-        }
-        final Cloud cloud = Jenkins.getInstance().getCloud(cloudName);
-        if (cloud == null) {
-            return;
-        }
-        if (!(cloud instanceof KubernetesCloud)) {
-            String msg = String.format("Cloud %s is not a KubernetesCloud", cloudName);
-            LOGGER.error(msg);
-            listener.fatalError(msg);
-            return;
-        }
-        Computer.threadPoolForRemoting.execute(() -> ((KubernetesCloud) cloud).deletePod(name));
-    }
-
-    private static String generateAgentName(PodTemplate template) {
-        String randString = RandomStringUtils.random(5, "bcdfghjklmnpqrstvwxz0123456789");
-        String name = template.getName();
-        if (StringUtils.isEmpty(name)) {
-            return String.format("%s-%s", "jenkins-agent", randString);
-        }
-        // no spaces
-        name = name.replaceAll("[ _]", "-").toLowerCase();
-        // keep it under 63 chars (62 is used to account for the '-')
-        name = name.substring(0, Math.min(name.length(), 62 - randString.length()));
-        return String.format("%s-%s", name, randString);
-    }
-
-    public String getCloudName() {
-        return cloudName;
-    }
-
-    @Override
-    public Node reconfigure(StaplerRequest req, JSONObject form) throws Descriptor.FormException {
-        return this;
-    }
-
-    @Extension
-    public static final class DescriptorImpl extends SlaveDescriptor {
-
-        @Override
-        public String getDisplayName() {
-            return "Kubernetes Agent";
-        };
-
-        @Override
-        public boolean isInstantiable() {
-            return false;
-        }
-    }
-}
+package com.microsoft.azure.containeragents;
+
+import hudson.Extension;
+import hudson.model.Computer;
+import hudson.model.Descriptor;
+import hudson.model.Node;
+import hudson.model.TaskListener;
+import hudson.slaves.*;
+import jenkins.model.Jenkins;
+import net.sf.json.JSONObject;
+import org.apache.commons.lang.RandomStringUtils;
+import org.apache.commons.lang.StringUtils;
+import org.kohsuke.stapler.DataBoundConstructor;
+import org.kohsuke.stapler.StaplerRequest;
+import org.slf4j.Logger;
+import org.slf4j.LoggerFactory;
+
+import java.io.IOException;
+import java.util.ArrayList;
+
+public class KubernetesAgent extends AbstractCloudSlave {
+
+    private static final Logger LOGGER = LoggerFactory.getLogger(KubernetesAgent.class);
+    public static final String ROOT_FS = "/jenkins";
+
+    private final String cloudName;
+
+    @DataBoundConstructor
+    public KubernetesAgent(KubernetesCloud cloud, PodTemplate template, RetentionStrategy retentionStrategy)
+            throws Descriptor.FormException, IOException {
+        super(generateAgentName(template),
+                template.getDescription(),
+                ROOT_FS,
+                1,
+                Mode.NORMAL,
+                template.getLabel(),
+                new JNLPLauncher(),
+                retentionStrategy,
+                new ArrayList<>());
+        cloudName = cloud.getDisplayName();
+    }
+
+    @Override
+    public AbstractCloudComputer createComputer() {
+        return new KubernetesComputer(this);
+    }
+
+    @Override
+    protected void _terminate(TaskListener listener) throws IOException, InterruptedException {
+        final Computer computer = toComputer();
+        final String cloudName = getCloudName();
+        if (computer == null || StringUtils.isEmpty(cloudName)) {
+            return;
+        }
+        final Cloud cloud = Jenkins.getInstance().getCloud(cloudName);
+        if (cloud == null) {
+            return;
+        }
+        if (!(cloud instanceof KubernetesCloud)) {
+            String msg = String.format("Cloud %s is not a KubernetesCloud", cloudName);
+            LOGGER.error(msg);
+            listener.fatalError(msg);
+            return;
+        }
+        Computer.threadPoolForRemoting.execute(() -> ((KubernetesCloud) cloud).deletePod(name));
+    }
+
+    private static String generateAgentName(PodTemplate template) {
+        String randString = RandomStringUtils.random(5, "bcdfghjklmnpqrstvwxz0123456789");
+        String name = template.getName();
+        if (StringUtils.isEmpty(name)) {
+            return String.format("%s-%s", "jenkins-agent", randString);
+        }
+        // no spaces
+        name = name.replaceAll("[ _]", "-").toLowerCase();
+        // keep it under 63 chars (62 is used to account for the '-')
+        name = name.substring(0, Math.min(name.length(), 62 - randString.length()));
+        return String.format("%s-%s", name, randString);
+    }
+
+    public String getCloudName() {
+        return cloudName;
+    }
+
+    @Override
+    public Node reconfigure(StaplerRequest req, JSONObject form) throws Descriptor.FormException {
+        return this;
+    }
+
+    @Extension
+    public static final class DescriptorImpl extends SlaveDescriptor {
+
+        @Override
+        public String getDisplayName() {
+            return "Kubernetes Agent";
+        };
+
+        @Override
+        public boolean isInstantiable() {
+            return false;
+        }
+    }
+}